/*
 * Copyright 2014 Amazon.com, Inc. or its affiliates. All Rights Reserved.
 *
 * Licensed under the Apache License, Version 2.0 (the "License").
 * You may not use this file except in compliance with the License.
 * A copy of the License is located at
 *
 *  http://aws.amazon.com/apache2.0
 *
 * or in the "license" file accompanying this file. This file is distributed
 * on an "AS IS" BASIS, WITHOUT WARRANTIES OR CONDITIONS OF ANY KIND, either
 * express or implied. See the License for the specific language governing
 * permissions and limitations under the License.
 */

#include <strings.h>
#include <stdlib.h>

#include "error/s2n_errno.h"

#include <s2n.h>

__thread int s2n_errno;
__thread const char *s2n_debug_str;

struct s2n_error_translation
{
    int errno_value;
    const char * str;
};

struct s2n_error_translation EN[] = { 
    { S2N_ERR_OK, "no error" },
    { S2N_ERR_KEY_INIT, "error initializing encryption key" },
    { S2N_ERR_ENCRYPT, "error encrypting data" },
    { S2N_ERR_DECRYPT, "error decrypting data" },
    { S2N_ERR_MEMSET,  "error calling memset" },
    { S2N_ERR_MEMCPY,  "error calling memcpy" },
    { S2N_ERR_REALLOC, "error calling realloc" },
    { S2N_ERR_MLOCK,   "error calling mlock" },
    { S2N_ERR_FSTAT,   "error calling fstat" },
    { S2N_ERR_OPEN,    "error calling open" },
    { S2N_ERR_MMAP,    "error calling mmap" },
    { S2N_ERR_NULL,    "NULL pointer encountered" },
    { S2N_ERR_CLOSED,  "connection is closed" },
    { S2N_ERR_SAFETY,  "a safety check failed" },
    { S2N_ERR_NOT_INITIALIZED,  "s2n not initialized" },
    { S2N_ERR_RANDOM_UNITIALIZED, "s2n enctropy not initialized" },
    { S2N_ERR_OPEN_RANDOM, "error opening urandom" },
    { S2N_ERR_RESIZE_STATIC_STUFFER, "cannot resize a static stuffer" },
    { S2N_ERR_RESIZE_TAINTED_STUFFER, "cannot resize a tainted stuffer" },
    { S2N_ERR_STUFFER_OUT_OF_DATA, "stuffer is out of data" },
    { S2N_ERR_STUFFER_IS_FULL, "stuffer is full" },
    { S2N_ERR_INVALID_BASE64, "invalid base64 encountered" },
    { S2N_ERR_INVALID_PEM, "invalid PEM encountered" },
    { S2N_ERR_DH_COPYING_PARAMETERS, "error copying diffie-helman parameters" },
    { S2N_ERR_DH_COPYING_PUBLIC_KEY, "error copying diffie-helman public key" },
    { S2N_ERR_DH_GENERATING_PARAMETERS, "error generating diffie-helman parameters" },
    { S2N_ERR_DH_PARAMS_CREATE, "error creating diffie-helman parameters" },
    { S2N_ERR_DH_SERIAZING, "error serializing diffie-helman parameters" },
    { S2N_ERR_DH_SHARED_SECRET, "error computing diffie-helman shared secret" },
    { S2N_ERR_DH_WRITING_PUBLIC_KEY, "error writing diffie-helman public key" },
    { S2N_ERR_DH_FAILED_SIGNING, "error signing diffie helman values" },
    { S2N_ERR_INVALID_PKCS3, "invalid PKCS3 encountered" },
    { S2N_ERR_HASH_DIGEST_FAILED, "failed to create hash digest" },
    { S2N_ERR_HASH_INIT_FAILED, "error initializing hash" },
    { S2N_ERR_HASH_INVALID_ALGORITHM, "invalid hash algorithm" },
    { S2N_ERR_HASH_UPDATE_FAILED, "error updating hash" },
    { S2N_ERR_HMAC_INVALID_ALGORITHM, "invalid HMAC algorithm" },
    { S2N_ERR_SIZE_MISMATCH, "size mismatch" },
    { S2N_ERR_DECODE_CERTIFICATE, "error decoding certificate" },
    { S2N_ERR_DECODE_PRIVATE_KEY, "error decoding private key" },
    { S2N_ERR_KEY_MISMATCH, "public and private key do not match" },
    { S2N_ERR_NOMEM, "no memory" },
    { S2N_ERR_SIGN, "error signing data"  },
    { S2N_ERR_VERIFY_SIGNATURE, "error verifying signature" },
    { S2N_ERR_ALERT_PRESENT, "TLS alert is already pending" },
    { S2N_ERR_ALERT, "TLS alert received" },
    { S2N_ERR_CBC_VERIFY, "Failed CBC verification" },
    { S2N_ERR_CIPHER_NOT_SUPPORTED, "Cipher is not supported" },
    { S2N_ERR_BAD_MESSAGE, "Bad message encountered" },
    { S2N_ERR_INVALID_SIGNATURE_ALGORITHM, "Invalid signature algorithm" },
    { S2N_ERR_INVALID_KEY_EXCHANGE_ALGORITHM, "Invaid key exchange algorithm" },
    { S2N_ERR_NO_CERTIFICATE_IN_PEM, "No certificate in PEM" },
    { S2N_ERR_NO_ALERT, "No Alert present" },
    { S2N_ERR_CLIENT_MODE, "operation not allowed in client mode" },
    { S2N_ERR_SERVER_NAME_TOO_LONG, "server name is too long" },
    { S2N_ERR_INSECURE_CLIENT, "client connections not allowed" },
    { S2N_ERR_HANDSHAKE_STATE, "Invalid handshake state encountered" },
    { S2N_ERR_FALLBACK_DETECTED, "TLS fallback detected" },
    { S2N_ERR_INVALID_CIPHER_PREFERENCES, "Invalid Cipher Preferences version" },
    { S2N_ERR_APPLICATION_PROTOCOL_TOO_LONG, "Application protocol name is too long" },
    { S2N_ERR_NO_APPLICATION_PROTOCOL, "No supported application protocol to negotiate" },
<<<<<<< HEAD
    { S2N_ERR_DRBG, "Error using Determinstic Random Bit Generator" },
    { S2N_ERR_DRBG_REQUEST_SIZE, "Request for too much entropy" },
=======
    { S2N_ERR_ECDHE_GEN_KEY, "Failed to generate an ECDHE key" },
    { S2N_ERR_ECDHE_SHARED_SECRET, "Error computing ECDHE shared secret" },
    { S2N_ERR_ECDHE_UNSUPPORTED_CURVE, "Unsupported EC curve was presented during an ECDHE handshake" },
    { S2N_ERR_ECDHE_SERIALIZING, "Error serializing ECDHE public" },
>>>>>>> 87907636
}; 

const char *s2n_strerror(int error, const char *lang)
{
    const char *no_such_language = "Language is not supported for error translation";
    const char *no_such_error = "Internal s2n error";
    
    if (lang == NULL) {
        lang = "EN"; 
    }

    if (strcasecmp(lang, "EN")) {
        return no_such_language;
    }

    for (int i = 0; i < (sizeof(EN) / sizeof(struct s2n_error_translation)); i++) {
        if (EN[i].errno_value == error) {
            return EN[i].str;
        }
    }

    return no_such_error;
}<|MERGE_RESOLUTION|>--- conflicted
+++ resolved
@@ -91,22 +91,19 @@
     { S2N_ERR_INVALID_CIPHER_PREFERENCES, "Invalid Cipher Preferences version" },
     { S2N_ERR_APPLICATION_PROTOCOL_TOO_LONG, "Application protocol name is too long" },
     { S2N_ERR_NO_APPLICATION_PROTOCOL, "No supported application protocol to negotiate" },
-<<<<<<< HEAD
     { S2N_ERR_DRBG, "Error using Determinstic Random Bit Generator" },
     { S2N_ERR_DRBG_REQUEST_SIZE, "Request for too much entropy" },
-=======
     { S2N_ERR_ECDHE_GEN_KEY, "Failed to generate an ECDHE key" },
     { S2N_ERR_ECDHE_SHARED_SECRET, "Error computing ECDHE shared secret" },
     { S2N_ERR_ECDHE_UNSUPPORTED_CURVE, "Unsupported EC curve was presented during an ECDHE handshake" },
-    { S2N_ERR_ECDHE_SERIALIZING, "Error serializing ECDHE public" },
->>>>>>> 87907636
+    { S2N_ERR_ECDHE_SERIALIZING, "Error serializing ECDHE public" }
 }; 
 
 const char *s2n_strerror(int error, const char *lang)
 {
     const char *no_such_language = "Language is not supported for error translation";
     const char *no_such_error = "Internal s2n error";
-    
+ 
     if (lang == NULL) {
         lang = "EN"; 
     }
